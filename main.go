package main

import (
	"bytes"
	"encoding/json"
	"flag"
	"fmt"
	"io"
	"net/http"
	"os"
	"runtime"
	"strings"
	"regexp"
)

const (
	claudeAPIURL = "https://api.anthropic.com/v1/messages"
	openaiAPIURL = "https://api.openai.com/v1/chat/completions"
	ollamaAPIURL = "http://localhost:11434/api/generate"
	version      = "1.0.0"
)

// Claude API structs
type ClaudeRequest struct {
	Model     string    `json:"model"`
	MaxTokens int       `json:"max_tokens"`
	Messages  []Message `json:"messages"`
}

type Message struct {
	Role    string `json:"role"`
	Content string `json:"content"`
}

type ClaudeResponse struct {
	Content []ContentBlock `json:"content"`
	Error   *APIError      `json:"error,omitempty"`
}

type ContentBlock struct {
	Type string `json:"type"`
	Text string `json:"text"`
}

// OpenAI API structs
type OpenAIRequest struct {
	Model       string           `json:"model"`
	Messages    []OpenAIMessage  `json:"messages"`
	MaxTokens   int              `json:"max_tokens"`
	Temperature float64          `json:"temperature"`
}

type OpenAIMessage struct {
	Role    string `json:"role"`
	Content string `json:"content"`
}

type OpenAIResponse struct {
	Choices []OpenAIChoice `json:"choices"`
	Error   *APIError      `json:"error,omitempty"`
}

type OpenAIChoice struct {
	Message OpenAIMessage `json:"message"`
}

// Ollama API structs
type OllamaRequest struct {
	Model    string `json:"model"`
	Prompt   string `json:"prompt"`
	Stream   bool   `json:"stream"`
}

type OllamaResponse struct {
	Response string    `json:"response"`
	Error    *APIError `json:"error,omitempty"`
}

// Common error struct
type APIError struct {
	Type    string `json:"type"`
	Message string `json:"message"`
}

type APIProvider int

const (
	Claude APIProvider = iota
	OpenAI
	Ollama
)

func main() {
	if len(os.Args) < 2 {
		printUsage()
		os.Exit(1)
	}

	// Determine which API to use
	provider, apiKey, err := determineAPIProvider()
	if err != nil {
		fmt.Fprintf(os.Stderr, "Error: %v\n", err)
		fmt.Fprintf(os.Stderr, "Set one of the following environment variables:\n")
		fmt.Fprintf(os.Stderr, "  export ANTHROPIC_API_KEY=your_claude_api_key\n")
		fmt.Fprintf(os.Stderr, "  export OPENAI_API_KEY=your_openai_api_key\n")
		os.Exit(1)
	}

	// Define flags
	var codeMode bool
	var explainMode bool
	
	// Custom flag set to handle both short and long flags
	flagSet := flag.NewFlagSet("llm", flag.ExitOnError)
	flagSet.BoolVar(&codeMode, "code", false, "Code generation mode")
	flagSet.BoolVar(&codeMode, "c", false, "Code generation mode (short)")
	flagSet.BoolVar(&explainMode, "explain", false, "Explanation mode")
	flagSet.BoolVar(&explainMode, "x", false, "Explanation mode (short)")
	
	// Custom usage function
	flagSet.Usage = printUsage
	
	// Handle help and version flags
	if os.Args[1] == "--help" || os.Args[1] == "-h" {
		printUsage()
		return
	}
	if os.Args[1] == "--version" || os.Args[1] == "-v" {
		fmt.Printf("llm version %s\n", version)
		return
	}

	// Parse flags and get remaining arguments
	err = flagSet.Parse(os.Args[1:])
	if err != nil {
		os.Exit(1)
	}
	
	query := strings.Join(flagSet.Args(), " ")

	// Get system context
	osInfo := runtime.GOOS
	shell := getShell()
	prompt := ""
	renderAsMd := false

	if (codeMode) {
		prompt = fmt.Sprintf(`You are a code-writing assistant. The user is on %s using %s shell and needs a code snippet.

User request: %s

Respond with ONLY the code that would accomplish this task. Do not include explanations, code comments, markdown formatting, or extra text. Write the most concise code possible, and prefer use of standard libraries to third parties.
`, osInfo, shell, query)

	} else if (explainMode) {
		prompt = fmt.Sprintf(`You are a programming expert. The user is on %s using %s shell and needs a brief explanation of a CLI command or a programming library or concept.

User request: %s

Respond with ONLY a very brief, concise description of the concept or solution. The answer should not exceed 2 paragraphs.
`, osInfo, shell, query)
		renderAsMd = true

	} else {
		prompt = fmt.Sprintf(`You are a command-line assistant. The user is on %s using %s shell and needs a command suggestion.

User request: %s

Respond with ONLY the command(s) that would accomplish this task. Do not include explanations, markdown formatting, or extra text. If multiple commands are needed, put each on a separate line.

Examples:
- For "search for foo in directory" → "grep -R foo ."
- For "list files by size" → "ls -laSh"
- For "find large files" → "find . -type f -size +100M"`, osInfo, shell, query)
		renderAsMd = true
	}

	var response string
	switch provider {
	case Claude:
		response, err = queryClaudeAPI(apiKey, prompt)
	case OpenAI:
<<<<<<< HEAD
		command, err = queryOpenAIAPI(apiKey, prompt)
	case Ollama:
		command, err = queryOllamaAPI(apiKey, prompt)
=======
		response, err = queryOpenAIAPI(apiKey, prompt)
>>>>>>> bf2e0828
	}

	if err != nil {
		fmt.Fprintf(os.Stderr, "Error: %v\n", err)
		os.Exit(1)
	}

	if renderAsMd {
		fmt.Println(RenderMarkdown(response))
	} else {
		fmt.Println(response)
	}
}

func printUsage() {
	fmt.Printf(`llm - Multi-API Command Suggester v%s

USAGE:
    llm <description of what you want to do>

EXAMPLES:
    llm search for foo in directory
    llm list files by size
    llm find files modified today
    llm compress this directory
    llm show disk usage
	llm --code write a python function to diff a file
	llm --explain explain the cp command

SETUP:
    Set one of the following environment variables:
    export ANTHROPIC_API_KEY=your_claude_api_key
    export OPENAI_API_KEY=your_openai_api_key
    export OLLAMA_MODEL=your_ollama_model_name

    The script will automatically detect which API key or Ollama model is available and use the corresponding service.
    Priority order: Claude > OpenAI > Ollama

OPTIONS:
    -h, --help     Show this help message
    -v, --version  Show version information
    -c, --code     Code generation mode
    -x, --explain  Explanation mode
`, version)
}

func getShell() string {
	shell := os.Getenv("SHELL")
	if shell == "" {
		if runtime.GOOS == "windows" {
			return "cmd/powershell"
		}
		return "sh"
	}
	// Extract just the shell name (e.g., "/bin/bash" -> "bash")
	parts := strings.Split(shell, "/")
	return parts[len(parts)-1]
}

func determineAPIProvider() (APIProvider, string, error) {
	// Check for Claude API key first
	if apiKey := os.Getenv("ANTHROPIC_API_KEY"); apiKey != "" {
		return Claude, apiKey, nil
	}

	// Check for OpenAI API key
	if apiKey := os.Getenv("OPENAI_API_KEY"); apiKey != "" {
		return OpenAI, apiKey, nil
	}

	// Check for Ollama model
	if model := os.Getenv("OLLAMA_MODEL"); model != "" {
		return Ollama, model, nil
	}

	return Claude, "", fmt.Errorf("no API key or Ollama model found")
}

func queryClaudeAPI(apiKey, prompt string) (string, error) {
	// Prepare request body
	reqBody := ClaudeRequest{
		Model:     "claude-sonnet-4-20250514",
		MaxTokens: 1000,
		Messages: []Message{
			{
				Role:    "user",
				Content: prompt,
			},
		},
	}

	jsonData, err := json.Marshal(reqBody)
	if err != nil {
		return "", fmt.Errorf("failed to marshal request: %v", err)
	}

	// Create HTTP request
	req, err := http.NewRequest("POST", claudeAPIURL, bytes.NewBuffer(jsonData))
	if err != nil {
		return "", fmt.Errorf("failed to create request: %v", err)
	}

	// Set headers
	req.Header.Set("Content-Type", "application/json")
	req.Header.Set("x-api-key", apiKey)
	req.Header.Set("anthropic-version", "2023-06-01")

	// Make the request
	client := &http.Client{}
	resp, err := client.Do(req)
	if err != nil {
		return "", fmt.Errorf("failed to make request: %v", err)
	}
	defer resp.Body.Close()

	// Read response
	body, err := io.ReadAll(resp.Body)
	if err != nil {
		return "", fmt.Errorf("failed to read response: %v", err)
	}

	// Check for HTTP errors
	if resp.StatusCode != http.StatusOK {
		return "", fmt.Errorf("API request failed with status %d: %s", resp.StatusCode, string(body))
	}

	// Parse response
	var claudeResp ClaudeResponse
	if err := json.Unmarshal(body, &claudeResp); err != nil {
		return "", fmt.Errorf("failed to parse response: %v", err)
	}

	// Check for API errors
	if claudeResp.Error != nil {
		return "", fmt.Errorf("API error: %s", claudeResp.Error.Message)
	}

	// Extract the command from response
	if len(claudeResp.Content) == 0 {
		return "", fmt.Errorf("no content in response")
	}

	command := strings.TrimSpace(claudeResp.Content[0].Text)
	if command == "" {
		return "", fmt.Errorf("empty response from API")
	}

	return command, nil
}

func queryOpenAIAPI(apiKey, prompt string) (string, error) {
	// Prepare request body
	reqBody := OpenAIRequest{
		Model:       "gpt-4o-mini",
		MaxTokens:   1000,
		Temperature: 0.1,
		Messages: []OpenAIMessage{
			{
				Role:    "user",
				Content: prompt,
			},
		},
	}

	jsonData, err := json.Marshal(reqBody)
	if err != nil {
		return "", fmt.Errorf("failed to marshal request: %v", err)
	}

	// Create HTTP request
	req, err := http.NewRequest("POST", openaiAPIURL, bytes.NewBuffer(jsonData))
	if err != nil {
		return "", fmt.Errorf("failed to create request: %v", err)
	}

	// Set headers
	req.Header.Set("Content-Type", "application/json")
	req.Header.Set("Authorization", "Bearer "+apiKey)

	// Make the request
	client := &http.Client{}
	resp, err := client.Do(req)
	if err != nil {
		return "", fmt.Errorf("failed to make request: %v", err)
	}
	defer resp.Body.Close()

	// Read response
	body, err := io.ReadAll(resp.Body)
	if err != nil {
		return "", fmt.Errorf("failed to read response: %v", err)
	}

	// Check for HTTP errors
	if resp.StatusCode != http.StatusOK {
		return "", fmt.Errorf("API request failed with status %d: %s", resp.StatusCode, string(body))
	}

	// Parse response
	var openaiResp OpenAIResponse
	if err := json.Unmarshal(body, &openaiResp); err != nil {
		return "", fmt.Errorf("failed to parse response: %v", err)
	}

	// Check for API errors
	if openaiResp.Error != nil {
		return "", fmt.Errorf("API error: %s", openaiResp.Error.Message)
	}

	// Extract the command from response
	if len(openaiResp.Choices) == 0 {
		return "", fmt.Errorf("no choices in response")
	}

	command := strings.TrimSpace(openaiResp.Choices[0].Message.Content)
	if command == "" {
		return "", fmt.Errorf("empty response from API")
	}

	return command, nil
}

<<<<<<< HEAD
func queryOllamaAPI(model, prompt string) (string, error) {
	// Prepare request body
	reqBody := OllamaRequest{
		Model:    model,
		Prompt:   prompt,
		Stream:   false,
	}

	jsonData, err := json.Marshal(reqBody)
	if err != nil {
		return "", fmt.Errorf("failed to marshal request: %v", err)
	}

	// Create HTTP request
	req, err := http.NewRequest("POST", ollamaAPIURL, bytes.NewBuffer(jsonData))
	if err != nil {
		return "", fmt.Errorf("failed to create request: %v", err)
	}

	// Set headers
	req.Header.Set("Content-Type", "application/json")

	// Make the request
	client := &http.Client{}
	resp, err := client.Do(req)
	if err != nil {
		return "", fmt.Errorf("failed to make request: %v", err)
	}
	defer resp.Body.Close()

	// Read response
	body, err := io.ReadAll(resp.Body)
	if err != nil {
		return "", fmt.Errorf("failed to read response: %v", err)
	}

	// Check for HTTP errors
	if resp.StatusCode != http.StatusOK {
		return "", fmt.Errorf("API request failed with status %d: %s", resp.StatusCode, string(body))
	}

	// Parse response
	var ollamaResp OllamaResponse
	if err := json.Unmarshal(body, &ollamaResp); err != nil {
		return "", fmt.Errorf("failed to parse response: %v", err)
	}

	// Check for API errors
	if ollamaResp.Error != nil {
		return "", fmt.Errorf("API error: %s", ollamaResp.Error.Message)
	}

	// Extract the command from response
	if ollamaResp.Response == "" {
		return "", fmt.Errorf("empty response from API")
	}

	return strings.TrimSpace(ollamaResp.Response), nil
=======
// ANSI escape codes for terminal formatting
const (
	Reset     = "\033[0m"
	Bold      = "\033[1m"
	Italic    = "\033[3m"
	Underline = "\033[4m"
	Red       = "\033[31m"
	Green     = "\033[32m"
	Yellow    = "\033[33m"
	Blue      = "\033[34m"
	Magenta   = "\033[35m"
	Cyan      = "\033[36m"
)

// RenderMarkdown converts basic markdown to terminal-formatted text
func RenderMarkdown(markdown string) string {
	lines := strings.Split(markdown, "\n")
	var result strings.Builder

	for _, line := range lines {
		rendered := renderLine(line)
		result.WriteString(rendered + "\n")
	}

	return strings.TrimSuffix(result.String(), "\n")
}

func renderLine(line string) string {
	// Handle headers
	if strings.HasPrefix(line, "### ") {
		return Yellow + Bold + strings.TrimPrefix(line, "### ") + Reset
	}
	if strings.HasPrefix(line, "## ") {
		return Blue + Bold + strings.TrimPrefix(line, "## ") + Reset
	}
	if strings.HasPrefix(line, "# ") {
		return Magenta + Bold + strings.TrimPrefix(line, "# ") + Reset
	}

	// Handle code blocks (simple single-line detection)
	if strings.HasPrefix(line, "```") {
		return Cyan + line + Reset
	}

	// Handle bullet points
	if strings.HasPrefix(line, "- ") || strings.HasPrefix(line, "* ") {
		return Green + "• " + Reset + strings.TrimPrefix(strings.TrimPrefix(line, "- "), "* ")
	}

	// Handle numbered lists
	if matched, _ := regexp.MatchString(`^\d+\. `, line); matched {
		re := regexp.MustCompile(`^(\d+\. )(.*)`)
		matches := re.FindStringSubmatch(line)
		if len(matches) == 3 {
			return Yellow + matches[1] + Reset + matches[2]
		}
	}

	// Handle inline formatting
	line = renderInlineFormatting(line)

	return line
}

func renderInlineFormatting(text string) string {
	// Process bold first (**text** and __text__) to avoid conflicts with italic
	boldRe := regexp.MustCompile(`\*\*([^\*\n]*?)\*\*`)
	text = boldRe.ReplaceAllString(text, Bold+"$1"+Reset)

	boldRe2 := regexp.MustCompile(`__([^_\n]*?)__`)
	text = boldRe2.ReplaceAllString(text, Bold+"$1"+Reset)

	// Then process italic (*text* and _text_)
	// Use non-greedy matching and allow whitespace
	italicRe := regexp.MustCompile(`\*([^\*\n]*?)\*`)
	text = italicRe.ReplaceAllString(text, Italic+"$1"+Reset)

	italicRe2 := regexp.MustCompile(`_([^_\n]*?)_`)
	text = italicRe2.ReplaceAllString(text, Italic+"$1"+Reset)

	// Inline code (`code`) - preserve whitespace
	codeRe := regexp.MustCompile("`([^`\n]*?)`")
	text = codeRe.ReplaceAllString(text, Cyan+"$1"+Reset)

	// Links [text](url) - preserve whitespace
	linkRe := regexp.MustCompile(`\[([^\]\n]*?)\]\([^)\n]*?\)`)
	text = linkRe.ReplaceAllString(text, Blue+Underline+"$1"+Reset)

	return text
>>>>>>> bf2e0828
}<|MERGE_RESOLUTION|>--- conflicted
+++ resolved
@@ -180,13 +180,9 @@
 	case Claude:
 		response, err = queryClaudeAPI(apiKey, prompt)
 	case OpenAI:
-<<<<<<< HEAD
-		command, err = queryOpenAIAPI(apiKey, prompt)
+		response, err = queryOpenAIAPI(apiKey, prompt)
 	case Ollama:
-		command, err = queryOllamaAPI(apiKey, prompt)
-=======
-		response, err = queryOpenAIAPI(apiKey, prompt)
->>>>>>> bf2e0828
+		response, err = queryOllamaAPI(apiKey, prompt)
 	}
 
 	if err != nil {
@@ -409,7 +405,6 @@
 	return command, nil
 }
 
-<<<<<<< HEAD
 func queryOllamaAPI(model, prompt string) (string, error) {
 	// Prepare request body
 	reqBody := OllamaRequest{
@@ -468,7 +463,9 @@
 	}
 
 	return strings.TrimSpace(ollamaResp.Response), nil
-=======
+
+}
+
 // ANSI escape codes for terminal formatting
 const (
 	Reset     = "\033[0m"
@@ -558,5 +555,4 @@
 	text = linkRe.ReplaceAllString(text, Blue+Underline+"$1"+Reset)
 
 	return text
->>>>>>> bf2e0828
 }